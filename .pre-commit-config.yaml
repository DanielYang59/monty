exclude: ^(docs|tests/files|cmd_line|tasks.py)

ci:
  autoupdate_schedule: monthly
  skip: [mypy]
  autofix_commit_msg: pre-commit auto-fixes
  autoupdate_commit_msg: pre-commit autoupdate

repos:
  - repo: https://github.com/astral-sh/ruff-pre-commit
    rev: v0.6.9
    hooks:
      - id: ruff
        args: [--fix]
      - id: ruff-format

  - repo: https://github.com/pre-commit/pre-commit-hooks
    rev: v5.0.0
    hooks:
      - id: check-yaml
      - id: end-of-file-fixer
        exclude: ^tests
      - id: trailing-whitespace
        exclude: ^tests

  - repo: https://github.com/pre-commit/mirrors-mypy
    rev: v1.11.2
    hooks:
      - id: mypy

  - repo: https://github.com/codespell-project/codespell
    rev: v2.3.0
    hooks:
      - id: codespell
<<<<<<< HEAD
        stages: [Nonepre-commitNone, commit-msg]
=======
        stages: [pre-commit, commit-msg]
>>>>>>> 090c1e5c
        exclude_types: [html]
        additional_dependencies: [tomli] # needed to read pyproject.toml below py3.11

  - repo: https://github.com/MarcoGorelli/cython-lint
    rev: v0.16.2
    hooks:
      - id: cython-lint
        args: [--no-pycodestyle]
      - id: double-quote-cython-strings

  - repo: https://github.com/adamchainz/blacken-docs
    rev: 1.19.0
    hooks:
      - id: blacken-docs

  - repo: https://github.com/igorshubovych/markdownlint-cli
    rev: v0.42.0
    hooks:
      - id: markdownlint
        # MD013: line too long
        # MD024: Multiple headings with the same content
        # MD033: no inline HTML
        # MD041: first line in a file should be a top-level heading
        # MD025: single title
        args: [--disable, MD013, MD024, MD025, MD033, MD041, "--"]<|MERGE_RESOLUTION|>--- conflicted
+++ resolved
@@ -32,11 +32,7 @@
     rev: v2.3.0
     hooks:
       - id: codespell
-<<<<<<< HEAD
-        stages: [Nonepre-commitNone, commit-msg]
-=======
         stages: [pre-commit, commit-msg]
->>>>>>> 090c1e5c
         exclude_types: [html]
         additional_dependencies: [tomli] # needed to read pyproject.toml below py3.11
 
