"""Copying and zipping utilities. Works on directories mostly."""

from __future__ import annotations

import os
import shutil
import warnings
from gzip import GzipFile
from pathlib import Path
<<<<<<< HEAD
from typing import TYPE_CHECKING
=======
from typing import Literal, Optional
>>>>>>> 4520972e

from monty.io import zopen

if TYPE_CHECKING:
    from typing import Literal


def copy_r(src: str | Path, dst: str | Path) -> None:
    """
    Implements a recursive copy function similar to Unix's "cp -r" command.
    Surprisingly, python does not have a real equivalent. shutil.copytree
    only works if the destination directory is not present.

    Args:
        src (str | Path): Source folder to copy.
        dst (str | Path): Destination folder.
    """
    src = Path(src)
    dst = Path(dst)
    abssrc = src.resolve()
    absdst = dst.resolve()
    os.makedirs(absdst, exist_ok=True)
    for f in os.listdir(abssrc):
        fpath = Path(abssrc, f)
        if fpath.is_symlink():
            continue
        elif fpath.is_file():
            shutil.copy(fpath, absdst)
        elif str(fpath) not in str(absdst):
            copy_r(fpath, Path(absdst, f))
        else:
            warnings.warn(f"Cannot copy {fpath} to itself")


def gzip_dir(path: str | Path, compresslevel: int = 6) -> None:
    """
    Gzips all files in a directory. Note that this is different from
    shutil.make_archive, which creates a tar archive. The aim of this method
    is to create gzipped files that can still be read using common Unix-style
    commands like zless or zcat.

    Args:
        path (str | Path): Path to directory.
        compresslevel (int): Level of compression, 1-9. 9 is default for
            GzipFile, 6 is default for gzip.
    """
    path = Path(path)
    for root, _, files in os.walk(path):
        for f in files:
            full_f = Path(root, f).resolve()
            if Path(f).suffix.lower() != ".gz" and not full_f.is_dir():
                with open(full_f, "rb") as f_in, GzipFile(
                    f"{full_f}.gz", "wb", compresslevel=compresslevel
                ) as f_out:
                    shutil.copyfileobj(f_in, f_out)
                shutil.copystat(full_f, f"{full_f}.gz")
                os.remove(full_f)


def compress_file(
    filepath: str | Path,
    compression: Literal["gz", "bz2"] = "gz",
    target_dir: Optional[str | Path] = None,
) -> None:
    """
    Compresses a file with the correct extension. Functions like standard
    Unix command line gzip and bzip2 in the sense that the original
    uncompressed files are not retained.

    Args:
        filepath (str | Path): Path to file.
        compression (str): A compression mode. Valid options are "gz" or
            "bz2". Defaults to "gz".
        target_dir (str | Path): An optional target dir where the result compressed
            file would be stored. Defaults to None for in-place compression.
    """
    filepath = Path(filepath)
    target_dir = Path(target_dir) if target_dir is not None else None

    if compression not in {"gz", "bz2"}:
        raise ValueError("Supported compression formats are 'gz' and 'bz2'.")

    if filepath.suffix.lower() != f".{compression}" and not filepath.is_symlink():
        if target_dir is not None:
            os.makedirs(target_dir, exist_ok=True)
            compressed_file: str | Path = target_dir / f"{filepath.name}.{compression}"

        else:
            compressed_file = f"{str(filepath)}.{compression}"

        with open(filepath, "rb") as f_in, zopen(compressed_file, "wb") as f_out:
            f_out.writelines(f_in)

        os.remove(filepath)


def compress_dir(path: str | Path, compression: Literal["gz", "bz2"] = "gz") -> None:
    """
    Recursively compresses all files in a directory. Note that this
    compresses all files singly, i.e., it does not create a tar archive. For
    that, just use Python tarfile class.

    Args:
        path (str | Path): Path to parent directory.
        compression (str): A compression mode. Valid options are "gz" or
            "bz2". Defaults to gz.
    """
    path = Path(path)
    for parent, _, files in os.walk(path):
        for f in files:
            compress_file(Path(parent, f), compression=compression)

    return None


def decompress_file(
    filepath: str | Path, target_dir: Optional[str | Path] = None
) -> str | None:
    """
    Decompresses a file with the correct extension. Automatically detects
    gz, bz2 or z extension.

    Args:
        filepath (str | Path): Path to file.
        target_dir (str | Path): An optional target dir where the result decompressed
            file would be stored. Defaults to None for in-place decompression.

    Returns:
        str | None: The decompressed file path, None if no operation.
    """
    filepath = Path(filepath)
    target_dir = Path(target_dir) if target_dir is not None else None
    file_ext = filepath.suffix

    if file_ext.lower() in {".bz2", ".gz", ".z"} and filepath.is_file():
        if target_dir is not None:
            os.makedirs(target_dir, exist_ok=True)
            decompressed_file: str | Path = target_dir / filepath.name.removesuffix(
                file_ext
            )
        else:
            decompressed_file = str(filepath).removesuffix(file_ext)

        with zopen(filepath, "rb") as f_in, open(decompressed_file, "wb") as f_out:
            f_out.writelines(f_in)

        os.remove(filepath)

        return str(decompressed_file)
    return None


def decompress_dir(path: str | Path) -> None:
    """
    Recursively decompresses all files in a directory.

    Args:
        path (str | Path): Path to parent directory.
    """
    path = Path(path)
    for parent, _, files in os.walk(path):
        for f in files:
            decompress_file(Path(parent, f))


def remove(path: str | Path, follow_symlink: bool = False) -> None:
    """
    Implements a remove function that will delete files, folder trees and
    symlink trees.

    1.) Remove a file
    2.) Remove a symlink and follow into with a recursive rm if follow_symlink
    3.) Remove directory with rmtree

    Args:
        path (str | Path): path to remove
        follow_symlink(bool): follow symlinks and removes whatever is in them
    """
    path = Path(path)
    if path.is_file():
        os.remove(path)
    elif path.is_symlink():
        if follow_symlink:
            remove(os.readlink(path))
        Path.unlink(path)
    else:
        shutil.rmtree(path)<|MERGE_RESOLUTION|>--- conflicted
+++ resolved
@@ -7,16 +7,12 @@
 import warnings
 from gzip import GzipFile
 from pathlib import Path
-<<<<<<< HEAD
 from typing import TYPE_CHECKING
-=======
-from typing import Literal, Optional
->>>>>>> 4520972e
 
 from monty.io import zopen
 
 if TYPE_CHECKING:
-    from typing import Literal
+    from typing import Literal, Optional
 
 
 def copy_r(src: str | Path, dst: str | Path) -> None:
