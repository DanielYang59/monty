--- conflicted
+++ resolved
@@ -8,11 +8,7 @@
 
 repos:
   - repo: https://github.com/astral-sh/ruff-pre-commit
-<<<<<<< HEAD
-    rev: v0.6.1
-=======
     rev: v0.6.9
->>>>>>> 1798d599
     hooks:
       - id: ruff
         args: [--fix]
@@ -28,11 +24,7 @@
         exclude: ^tests
 
   - repo: https://github.com/pre-commit/mirrors-mypy
-<<<<<<< HEAD
-    rev: v1.11.1
-=======
     rev: v1.11.2
->>>>>>> 1798d599
     hooks:
       - id: mypy
 
