--- conflicted
+++ resolved
@@ -4,11 +4,7 @@
 
 current_dir = os.path.dirname(os.path.abspath(__file__))
 
-<<<<<<< HEAD
-with open(os.path.join(current_dir, "README.rst"), "rt") as f:
-=======
 with open(os.path.join(current_dir, "README.rst")) as f:
->>>>>>> bbbcf080
     long_desc = f.read()
 
 setup(
