--- conflicted
+++ resolved
@@ -14,7 +14,7 @@
 from typing import TYPE_CHECKING
 
 if TYPE_CHECKING:
-    from typing import Callable, Type
+    from typing import Callable, Optional, Type
 
 
 def deprecated(
@@ -29,14 +29,9 @@
     Args:
         replacement (Callable | str): A replacement class or function.
         message (str): A warning message to be displayed.
-<<<<<<< HEAD
         deadline (tuple[int, int, int] | None): Optional deadline for removal
             of the old function/class, in format (yyyy, MM, dd). A CI warning would
             be raised after this date if is running in code owner' repo.
-=======
-        deadline (Optional[tuple[int, int, int]]): Optional deadline for removal
-            of the old function/class, in format (yyyy, MM, dd).
->>>>>>> 69f0f9f6
         category (Warning): Choose the category of the warning to issue. Defaults
             to FutureWarning. Another choice can be DeprecationWarning. Note that
             FutureWarning is meant for end users and is always shown unless silenced.
