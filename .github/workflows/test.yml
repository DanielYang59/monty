--- conflicted
+++ resolved
@@ -9,11 +9,7 @@
       max-parallel: 20
       matrix:
         os: [ubuntu-latest, macos-14, windows-latest]
-<<<<<<< HEAD
-        python-version: ["3.10", "3.x"]
-=======
-        python-version: ["3.9", "3.12"]
->>>>>>> d102547a
+        python-version: ["3.10", "3.12"]
 
     runs-on: ${{ matrix.os }}
 
