__version__ = "0.1"

import os
import unittest
import numpy as np
import json
import datetime
from bson.objectid import ObjectId
from enum import Enum

from . import __version__ as tests_version
from monty.json import MSONable, MontyEncoder, MontyDecoder, jsanitize
from monty.json import _load_redirect

test_dir = os.path.join(os.path.dirname(os.path.abspath(__file__)), "test_files")


class GoodMSONClass(MSONable):
    def __init__(self, a, b, c, d=1, *values, **kwargs):
        self.a = a
        self.b = b
        self._c = c
        self._d = d
        self.values = values
        self.kwargs = kwargs

    def __eq__(self, other):
        return (
            self.a == other.a
            and self.b == other.b
            and self._c == other._c
            and self._d == other._d
            and self.kwargs == other.kwargs
            and self.values == other.values
        )


class GoodNestedMSONClass(MSONable):
    def __init__(self, a_list, b_dict, c_list_dict_list, **kwargs):
        assert isinstance(a_list, list)
        assert isinstance(b_dict, dict)
        assert isinstance(c_list_dict_list, list)
        assert isinstance(c_list_dict_list[0], dict)
        first_key = list(c_list_dict_list[0].keys())[0]
        assert isinstance(c_list_dict_list[0][first_key], list)
        self.a_list = a_list
        self.b_dict = b_dict
        self._c_list_dict_list = c_list_dict_list
        self.kwargs = kwargs


class EnumTest(MSONable, Enum):
    a = 1
    b = 2


class MSONableTest(unittest.TestCase):
    def setUp(self):
        self.good_cls = GoodMSONClass

        class BadMSONClass(MSONable):
            def __init__(self, a, b):
                self.a = a
                self.b = b

            def as_dict(self):
                d = {"init": {"a": self.a, "b": self.b}}
                return d

        self.bad_cls = BadMSONClass

        class BadMSONClass2(MSONable):
            def __init__(self, a, b):
                self.a = a
                self.c = b

        self.bad_cls2 = BadMSONClass2

        class AutoMSON(MSONable):
            def __init__(self, a, b):
                self.a = a
                self.b = b

        self.auto_mson = AutoMSON

    def test_to_from_dict(self):
        obj = self.good_cls("Hello", "World", "Python")
        d = obj.as_dict()
        self.assertIsNotNone(d)
        self.good_cls.from_dict(d)
        jsonstr = obj.to_json()
        d = json.loads(jsonstr)
        self.assertTrue(d["@class"], "GoodMSONClass")
        obj = self.bad_cls("Hello", "World")
        d = obj.as_dict()
        self.assertIsNotNone(d)
        self.assertRaises(TypeError, self.bad_cls.from_dict, d)
        obj = self.bad_cls2("Hello", "World")
        self.assertRaises(NotImplementedError, obj.as_dict)
        obj = self.auto_mson(2, 3)
        d = obj.as_dict()
        objd = self.auto_mson.from_dict(d)

    def test_unsafe_hash(self):
        GMC = GoodMSONClass
        a_list = [GMC(1, 1.0, "one"), GMC(2, 2.0, "two")]
        b_dict = {"first": GMC(3, 3.0, "three"), "second": GMC(4, 4.0, "four")}
        c_list_dict_list = [
            {
                "list1": [
                    GMC(5, 5.0, "five"),
                    GMC(6, 6.0, "six"),
                    GMC(7, 7.0, "seven"),
                ],
                "list2": [GMC(8, 8.0, "eight")],
            },
            {
                "list3": [
                    GMC(9, 9.0, "nine"),
                    GMC(10, 10.0, "ten"),
                    GMC(11, 11.0, "eleven"),
                    GMC(12, 12.0, "twelve"),
                ],
                "list4": [GMC(13, 13.0, "thirteen"), GMC(14, 14.0, "fourteen")],
                "list5": [GMC(15, 15.0, "fifteen")],
            },
        ]
        obj = GoodNestedMSONClass(a_list=a_list, b_dict=b_dict, c_list_dict_list=c_list_dict_list)

        self.assertEqual(
            a_list[0].unsafe_hash().hexdigest(),
            "ea44de0e2ef627be582282c02c48e94de0d58ec6",
        )
        self.assertEqual(obj.unsafe_hash().hexdigest(), "44204c8da394e878f7562c9aa2e37c2177f28b81")

    def test_version(self):
        obj = self.good_cls("Hello", "World", "Python")
        d = obj.as_dict()
        self.assertEqual(d["@version"], tests_version)

    def test_nested_to_from_dict(self):
        GMC = GoodMSONClass
        a_list = [GMC(1, 1.0, "one"), GMC(2, 2.0, "two")]
        b_dict = {"first": GMC(3, 3.0, "three"), "second": GMC(4, 4.0, "four")}
        c_list_dict_list = [
            {
                "list1": [
                    GMC(5, 5.0, "five"),
                    GMC(6, 6.0, "six"),
                    GMC(7, 7.0, "seven"),
                ],
                "list2": [GMC(8, 8.0, "eight")],
            },
            {
                "list3": [
                    GMC(9, 9.0, "nine"),
                    GMC(10, 10.0, "ten"),
                    GMC(11, 11.0, "eleven"),
                    GMC(12, 12.0, "twelve"),
                ],
                "list4": [GMC(13, 13.0, "thirteen"), GMC(14, 14.0, "fourteen")],
                "list5": [GMC(15, 15.0, "fifteen")],
            },
        ]
<<<<<<< HEAD
        obj = GoodNestedMSONClass(
            a_list=a_list, b_dict=b_dict, c_list_dict_list=c_list_dict_list
        )
=======
        obj = GoodNestedMSONClass(a_list=a_list, b_dict=b_dict, c_list_dict_list=c_list_dict_list)
>>>>>>> a01ab891
        obj_dict = obj.as_dict()
        obj2 = GoodNestedMSONClass.from_dict(obj_dict)
        self.assertTrue([obj2.a_list[ii] == aa for ii, aa in enumerate(obj.a_list)])
        self.assertTrue([obj2.b_dict[kk] == val for kk, val in obj.b_dict.items()])
        self.assertEqual(len(obj.a_list), len(obj2.a_list))
        self.assertEqual(len(obj.b_dict), len(obj2.b_dict))
        s = json.dumps(obj_dict)
        obj3 = json.loads(s, cls=MontyDecoder)
        self.assertTrue([obj2.a_list[ii] == aa for ii, aa in enumerate(obj3.a_list)])
        self.assertTrue([obj2.b_dict[kk] == val for kk, val in obj3.b_dict.items()])
        self.assertEqual(len(obj3.a_list), len(obj2.a_list))
        self.assertEqual(len(obj3.b_dict), len(obj2.b_dict))
        s = json.dumps(obj, cls=MontyEncoder)
        obj4 = json.loads(s, cls=MontyDecoder)
        self.assertTrue([obj4.a_list[ii] == aa for ii, aa in enumerate(obj.a_list)])
        self.assertTrue([obj4.b_dict[kk] == val for kk, val in obj.b_dict.items()])
        self.assertEqual(len(obj.a_list), len(obj4.a_list))
        self.assertEqual(len(obj.b_dict), len(obj4.b_dict))

    def test_enum_serialization(self):
        e = EnumTest.a
        d = e.as_dict()
        e_new = EnumTest.from_dict(d)
        self.assertEqual(e_new.name, e.name)
        self.assertEqual(e_new.value, e.value)


class JsonTest(unittest.TestCase):
    def test_as_from_dict(self):
        obj = GoodMSONClass(1, 2, 3, hello="world")
        s = json.dumps(obj, cls=MontyEncoder)
        obj2 = json.loads(s, cls=MontyDecoder)
        self.assertEqual(obj2.a, 1)
        self.assertEqual(obj2.b, 2)
        self.assertEqual(obj2._c, 3)
        self.assertEqual(obj2._d, 1)
        self.assertEqual(obj2.kwargs, {"hello": "world", "values": []})
        obj = GoodMSONClass(obj, 2, 3)
        s = json.dumps(obj, cls=MontyEncoder)
        obj2 = json.loads(s, cls=MontyDecoder)
        self.assertEqual(obj2.a.a, 1)
        self.assertEqual(obj2.b, 2)
        self.assertEqual(obj2._c, 3)
        self.assertEqual(obj2._d, 1)
        listobj = [obj, obj2]
        s = json.dumps(listobj, cls=MontyEncoder)
        listobj2 = json.loads(s, cls=MontyDecoder)
        self.assertEqual(listobj2[0].a.a, 1)

    def test_datetime(self):
        dt = datetime.datetime.now()
        jsonstr = json.dumps(dt, cls=MontyEncoder)
        d = json.loads(jsonstr, cls=MontyDecoder)
        self.assertEqual(type(d), datetime.datetime)
        self.assertEqual(dt, d)
        # Test a nested datetime.
        a = {"dt": dt, "a": 1}
        jsonstr = json.dumps(a, cls=MontyEncoder)
        d = json.loads(jsonstr, cls=MontyDecoder)
        self.assertEqual(type(d["dt"]), datetime.datetime)

    def test_numpy(self):
        x = np.array([1, 2, 3], dtype="int64")
        self.assertRaises(TypeError, json.dumps, x)
        djson = json.dumps(x, cls=MontyEncoder)
        d = json.loads(djson)
        self.assertEqual(d["@class"], "array")
        self.assertEqual(d["@module"], "numpy")
        self.assertEqual(d["data"], [1, 2, 3])
        self.assertEqual(d["dtype"], "int64")
        x = json.loads(djson, cls=MontyDecoder)
        self.assertEqual(type(x), np.ndarray)
        x = np.min([1, 2, 3]) > 2
        self.assertRaises(TypeError, json.dumps, x)

        x = np.array([1 + 1j, 2 + 1j, 3 + 1j], dtype="complex64")
        self.assertRaises(TypeError, json.dumps, x)
        djson = json.dumps(x, cls=MontyEncoder)
        d = json.loads(djson)
        self.assertEqual(d["@class"], "array")
        self.assertEqual(d["@module"], "numpy")
        self.assertEqual(d["data"], [[1.0, 2.0, 3.0], [1.0, 1.0, 1.0]])
        self.assertEqual(d["dtype"], "complex64")
        x = json.loads(djson, cls=MontyDecoder)
        self.assertEqual(type(x), np.ndarray)
        self.assertEqual(x.dtype, "complex64")

        x = np.array([[1 + 1j, 2 + 1j], [3 + 1j, 4 + 1j]], dtype="complex64")
        self.assertRaises(TypeError, json.dumps, x)
        djson = json.dumps(x, cls=MontyEncoder)
        d = json.loads(djson)
        self.assertEqual(d["@class"], "array")
        self.assertEqual(d["@module"], "numpy")
<<<<<<< HEAD
        self.assertEqual(
            d["data"], [[[1.0, 2.0], [3.0, 4.0]], [[1.0, 1.0], [1.0, 1.0]]]
        )
=======
        self.assertEqual(d["data"], [[[1.0, 2.0], [3.0, 4.0]], [[1.0, 1.0], [1.0, 1.0]]])
>>>>>>> a01ab891
        self.assertEqual(d["dtype"], "complex64")
        x = json.loads(djson, cls=MontyDecoder)
        self.assertEqual(type(x), np.ndarray)
        self.assertEqual(x.dtype, "complex64")

    def test_objectid(self):
        oid = ObjectId("562e8301218dcbbc3d7d91ce")
        self.assertRaises(TypeError, json.dumps, oid)
        djson = json.dumps(oid, cls=MontyEncoder)
        x = json.loads(djson, cls=MontyDecoder)
        self.assertEqual(type(x), ObjectId)

    def test_jsanitize(self):
        # clean_json should have no effect on None types.
        d = {"hello": 1, "world": None}
        clean = jsanitize(d)
        self.assertIsNone(clean["world"])
        self.assertEqual(json.loads(json.dumps(d)), json.loads(json.dumps(clean)))

        d = {"hello": GoodMSONClass(1, 2, 3)}
        self.assertRaises(TypeError, json.dumps, d)
        clean = jsanitize(d)
        self.assertIsInstance(clean["hello"], str)
        clean_strict = jsanitize(d, strict=True)
        self.assertEqual(clean_strict["hello"]["a"], 1)
        self.assertEqual(clean_strict["hello"]["b"], 2)

        d = {"dt": datetime.datetime.now()}
        clean = jsanitize(d)
        self.assertIsInstance(clean["dt"], str)
        clean = jsanitize(d, allow_bson=True)
        self.assertIsInstance(clean["dt"], datetime.datetime)

        d = {
            "a": ["b", np.array([1, 2, 3])],
            "b": ObjectId.from_datetime(datetime.datetime.now()),
        }
        clean = jsanitize(d)
        self.assertEqual(clean["a"], ["b", [1, 2, 3]])
        self.assertIsInstance(clean["b"], str)

        rnd_bin = bytes(np.random.rand(10))
        d = {"a": bytes(rnd_bin)}
        clean = jsanitize(d, allow_bson=True)
        self.assertEqual(clean["a"], bytes(rnd_bin))
        self.assertIsInstance(clean["a"], bytes)

    def test_redirect(self):
        MSONable.REDIRECT["tests.test_json"] = {"test_class": {"@class": "GoodMSONClass", "@module": "tests.test_json"}}

        d = {
            "@class": "test_class",
            "@module": "tests.test_json",
            "a": 1,
            "b": 1,
            "c": 1,
        }

        obj = json.loads(json.dumps(d), cls=MontyDecoder)
        self.assertEqual(type(obj), GoodMSONClass)

        d["@class"] = "not_there"
        obj = json.loads(json.dumps(d), cls=MontyDecoder)
        self.assertEqual(type(obj), dict)

    def test_redirect_settings_file(self):
        data = _load_redirect(os.path.join(test_dir, "test_settings.yaml"))
        self.assertEqual(
            data,
<<<<<<< HEAD
            {
                "old_module": {
                    "old_class": {"@class": "new_class", "@module": "new_module"}
                }
            },
        )

    def test_pydantic_integrations(self):
        from pydantic import BaseModel

        class ModelWithMSONable(BaseModel):
            a: GoodMSONClass

        test_object = ModelWithMSONable(a=GoodMSONClass(1, 1, 1))
        test_dict_object = ModelWithMSONable(a=test_object.a.as_dict())
        assert test_dict_object.a.a == test_object.a.a

        assert test_object.schema() == {
            "title": "ModelWithMSONable",
            "type": "object",
            "properties": {
                "a": {
                    "title": "A",
                    "type": "object",
                    "properties": {
                        "@class": {"const": "GoodMSONClass"},
                        "@module": {"const": "tests.test_json"},
                        "@version": {"type": "string"},
                    },
                    "required": ["@class", "@module"],
                }
            },
            "required": ["a"],
        }
=======
            {"old_module": {"old_class": {"@class": "new_class", "@module": "new_module"}}},
        )
>>>>>>> a01ab891


if __name__ == "__main__":
    unittest.main()<|MERGE_RESOLUTION|>--- conflicted
+++ resolved
@@ -162,13 +162,8 @@
                 "list5": [GMC(15, 15.0, "fifteen")],
             },
         ]
-<<<<<<< HEAD
-        obj = GoodNestedMSONClass(
-            a_list=a_list, b_dict=b_dict, c_list_dict_list=c_list_dict_list
-        )
-=======
         obj = GoodNestedMSONClass(a_list=a_list, b_dict=b_dict, c_list_dict_list=c_list_dict_list)
->>>>>>> a01ab891
+
         obj_dict = obj.as_dict()
         obj2 = GoodNestedMSONClass.from_dict(obj_dict)
         self.assertTrue([obj2.a_list[ii] == aa for ii, aa in enumerate(obj.a_list)])
@@ -262,13 +257,7 @@
         d = json.loads(djson)
         self.assertEqual(d["@class"], "array")
         self.assertEqual(d["@module"], "numpy")
-<<<<<<< HEAD
-        self.assertEqual(
-            d["data"], [[[1.0, 2.0], [3.0, 4.0]], [[1.0, 1.0], [1.0, 1.0]]]
-        )
-=======
         self.assertEqual(d["data"], [[[1.0, 2.0], [3.0, 4.0]], [[1.0, 1.0], [1.0, 1.0]]])
->>>>>>> a01ab891
         self.assertEqual(d["dtype"], "complex64")
         x = json.loads(djson, cls=MontyDecoder)
         self.assertEqual(type(x), np.ndarray)
@@ -338,7 +327,6 @@
         data = _load_redirect(os.path.join(test_dir, "test_settings.yaml"))
         self.assertEqual(
             data,
-<<<<<<< HEAD
             {
                 "old_module": {
                     "old_class": {"@class": "new_class", "@module": "new_module"}
@@ -373,10 +361,7 @@
             },
             "required": ["a"],
         }
-=======
-            {"old_module": {"old_class": {"@class": "new_class", "@module": "new_module"}}},
-        )
->>>>>>> a01ab891
+
 
 
 if __name__ == "__main__":
